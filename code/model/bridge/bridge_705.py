"""Specification and Config for bridge 705 in Amsterdam."""
from copy import deepcopy
from typing import Callable, List, Optional, Tuple

import numpy as np

from config import Config
from model.bridge import (
    Bridge,
    Dimensions,
    Fix,
    Lane,
    Layer,
    Patch,
    Section,
    Section2D,
    Section3D,
    Section3DPier,
    Support3D,
)


#################################
##### Length, width & lanes #####
#################################


bridge_705_length = 102.75
bridge_705_width = 33.2
half_width = bridge_705_width / 2
bridge_705_lanes = [
    Lane(z0=4 - half_width, z1=12.4 - half_width, ltr=True),
    Lane(z0=20.8 - half_width, z1=29.2 - half_width, ltr=False),
]


#######################
##### 2D supports #####
#######################


# Pier locations in meters (includes bridge beginning and end).
bridge_705_piers = [0]
bridge_705_spans = [13.125, 15.3, 15.3, 15.3, 15.3, 15.3, 13.125]
for _span_distance in bridge_705_spans:
    bridge_705_piers.append(bridge_705_piers[-1] + _span_distance)
# for _i in range(len(bridge_705_spans)):
#     print(sum(bridge_705_spans[:_i + 1]))
bridge_705_supports_2d = [
    Fix(x / bridge_705_length, y=True) for x in bridge_705_piers
]
bridge_705_supports_2d[0].x = True


############################
##### Patches & Layers #####
############################


# NOTE: These patches and layers are incorrect!
bridge_705_patches = [
    Patch(y_min=-1, y_max=0, z_min=-16.6, z_max=16.6),
    Patch(y_min=-10, y_max=-1, z_min=-5, z_max=5),
]
bridge_705_layers = [
    Layer(
        y_min=-0.4,
        y_max=-0.4,
        z_min=-15,
        z_max=15,
        num_fibers=20,
        area_fiber=4.9e-4,
    ),
    Layer(
        y_min=-8,
        y_max=-8,
        z_min=-4.5,
        z_max=4.5,
        num_fibers=10,
        area_fiber=4.9e-4,
    ),
    Layer(
        y_min=-9,
        y_max=-9,
        z_min=-4.5,
        z_max=4.5,
        num_fibers=10,
        area_fiber=4.9e-4,
    ),
]


def bridge_705_2d(
    name: str = "Bridge 705",
    length: float = bridge_705_length,
    width: float = bridge_705_width,
    lanes: List[Lane] = bridge_705_lanes,
    piers: List[float] = bridge_705_piers,
    layers: List[Layer] = bridge_705_layers,
    patches: List[Patch] = bridge_705_patches,
    sections: Optional[List[Section2D]] = None,
    supports: List[Fix] = bridge_705_supports_2d,
    base_mesh_deck_nodes_x: int = 412,
    base_mesh_deck_nodes_z: int = None,
    base_mesh_pier_nodes_y: int = None,
    base_mesh_pier_nodes_z: int = None,
) -> Bridge:
    """A 2D model of bridge 705 in Amsterdam."""
    if sections is None:
        sections = [Section2D(patches=patches, layers=layers)]
    return Bridge(
        name=name,
        length=length,
        width=width,
        lanes=lanes,
        supports=supports,
        sections=sections,
        dimensions=Dimensions.D2,
        base_mesh_deck_nodes_x=base_mesh_deck_nodes_x,
    )


############################
##### 3D deck sections #####
############################


def load_bridge_705_deck_sections():
    with open("bridge705/bridge-705.org") as f:
        values = list(
            map(
                lambda l: list(map(float, l.split("|")[1:-1])),
                f.readlines()[2:],
            )
        )
    return [
        Section3D(
            start_z_frac=(position / 1000) / bridge_705_width,
            density=density * 1e6,
            thickness=thickness / 1000,
            youngs=youngs,
            poissons=0.2,
        )
        for position, density, thickness, youngs in values
    ]


bridge_705_sections_3d = load_bridge_705_deck_sections()


############################
##### 3D pier sections #####
############################

pier_thickness_top, pier_thickness_bottom = 1.266, 0.362

pier_section_f = lambda start_frac_len: Section3DPier(
    density=2.724,
    thickness=np.interp(
        start_frac_len, [0, 1], [pier_thickness_top, pier_thickness_bottom]
    ),
    youngs=38400,
    poissons=0.2,
    start_frac_len=start_frac_len,
)

num_pier_sections = 20
bridge_705_pier_sections = [
    pier_section_f(start_frac_len)
    for start_frac_len in np.linspace(0, 1, num_pier_sections)
]

assert np.isclose(bridge_705_pier_sections[0].thickness, pier_thickness_top)
assert np.isclose(bridge_705_pier_sections[-1].thickness, pier_thickness_bottom)


##################################
##### single section variant #####
##################################


bridge_705_single_sections = (
    deepcopy(bridge_705_sections_3d[len(bridge_705_sections_3d) // 2]),
    deepcopy(bridge_705_pier_sections[len(bridge_705_pier_sections) // 2]),
)
for section in bridge_705_single_sections:
    section.start_x_frac = 0
    section.start_z_frac = 0
    section.start_frac_len = 0


#######################
##### 3D supports #####
#######################


bridge_705_supports_z = [2.167 + 3.666 / 2]  # To first support + half support.
# For remaining supports add space between support and support width.
for _ in range(3):
    bridge_705_supports_z.append(bridge_705_supports_z[-1] + 4.734 + 3.666)
bridge_705_supports_z = list(
    map(lambda x: x - half_width, bridge_705_supports_z)
)
# Ignoring beginning and end of bridge.
bridge_705_supports_3d = []
for x_index, _support_x in enumerate(bridge_705_piers[1:-1]):
    # The x_index goes from 0 to 5.
    # Only indices 2 and 3 (middle 2 rows) have x translation fixed.
    # print(f"*******************")
    # print(f"x_index = {x_index}")
    for _support_z in bridge_705_supports_z:
        bridge_705_supports_3d.append(
            Support3D(
                x=_support_x,
                z=_support_z,
                length=3.1,
                height=3.5,
                width_top=3.666,
                width_bottom=1.8,
                sections=pier_section_f,
                # sections=bridge_705_pier_sections,
                fix_x_rotation=True,
                fix_y_rotation=True,
                fix_z_rotation=False,
                fix_x_translation=(x_index in [2, 3]),
            )
        )


def bridge_705_3d(
    name: str = "bridge-705",
    accuracy: str = "full",
    length: float = bridge_705_length,
    width: float = bridge_705_width,
    lanes: List[Lane] = bridge_705_lanes,
    sections: Optional[List[Section3D]] = bridge_705_sections_3d,
    supports: List[Support3D] = bridge_705_supports_3d,
<<<<<<< HEAD
    base_mesh_deck_nodes_x: int = 50,
    base_mesh_deck_nodes_z: int = 20,
=======
    base_mesh_deck_nodes_x: int = 100,
    base_mesh_deck_nodes_z: int = 40,
>>>>>>> 3e1ed4cf
    base_mesh_pier_nodes_y: int = 17,
    base_mesh_pier_nodes_z: int = 17,
    **kwargs,
) -> Bridge:
    """A constructor for a 3D model of bridge 705 in Amsterdam.

    The arguments have default values that come from a Diana model, but allow
    for being overridden if you want to change the mesh density or number of
    piers etc.. For documentation of the arguments see the 'Bridge' class.

    """
    return Bridge(
        name=name,
        accuracy=accuracy,
        length=length,
        width=width,
        lanes=lanes,
        supports=supports,
        sections=sections,
        dimensions=Dimensions.D3,
        base_mesh_deck_nodes_x=base_mesh_deck_nodes_x,
        base_mesh_deck_nodes_z=base_mesh_deck_nodes_z,
        base_mesh_pier_nodes_y=base_mesh_pier_nodes_y,
        base_mesh_pier_nodes_z=base_mesh_pier_nodes_z,
        **kwargs,
    )


# Configs (normal and testing) for bridge 705.


def bridge_705_debug_config(bridge: Callable[..., Bridge]) -> Config:
    """A low-as-possible accuracy 'Config' for bridge 705 in Amsterdam."""
    c = bridge_705_config(
        bridge=lambda: bridge(
            name="Bridge 705",
            accuracy="debug",
            base_mesh_deck_nodes_x=3,
            base_mesh_deck_nodes_z=3,
            base_mesh_pier_nodes_y=3,
            base_mesh_pier_nodes_z=3,
        )
    )
    c.sensor_hz = 1 / 100
    return c


def bridge_705_test_config(bridge: Callable[..., Bridge]) -> Config:
    """A less accurate 'Config' for bridge 705 in Amsterdam."""
    return bridge_705_config(
        bridge=lambda: bridge(
            name="Bridge 705",
            accuracy="low",
            base_mesh_deck_nodes_x=50,
            base_mesh_deck_nodes_z=20,
            base_mesh_pier_nodes_y=5,
            base_mesh_pier_nodes_z=5,
        )
    )


def bridge_705_config(bridge: Callable[..., Bridge]) -> Config:
    """A 'Config' for bridge 705 in Amsterdam."""
    return Config(
        bridge=bridge,
        vehicle_data_path="data/a16-data/a16.csv",
        vehicle_pdf=[(11.5, 5.9), (12.2, 0.3), (43, 0.1)],
        # (2.4, 0.7), (5.6, 90.1), (11.5, 5.9), (12.2, 0.3), (43, 0.1)],
        vehicle_pdf_col="length",
    )<|MERGE_RESOLUTION|>--- conflicted
+++ resolved
@@ -235,13 +235,8 @@
     lanes: List[Lane] = bridge_705_lanes,
     sections: Optional[List[Section3D]] = bridge_705_sections_3d,
     supports: List[Support3D] = bridge_705_supports_3d,
-<<<<<<< HEAD
-    base_mesh_deck_nodes_x: int = 50,
-    base_mesh_deck_nodes_z: int = 20,
-=======
     base_mesh_deck_nodes_x: int = 100,
     base_mesh_deck_nodes_z: int = 40,
->>>>>>> 3e1ed4cf
     base_mesh_pier_nodes_y: int = 17,
     base_mesh_pier_nodes_z: int = 17,
     **kwargs,
